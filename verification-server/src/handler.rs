// (c) Copyright 2018 Palantir Technologies Inc. All rights reserved.
//
// Licensed under the Apache License, Version 2.0 (the "License");
// you may not use this file except in compliance with the License.
// You may obtain a copy of the License at
//
//     http://www.apache.org/licenses/LICENSE-2.0
//
// Unless required by applicable law or agreed to in writing, software
// distributed under the License is distributed on an "AS IS" BASIS,
// WITHOUT WARRANTIES OR CONDITIONS OF ANY KIND, either express or implied.
// See the License for the specific language governing permissions and
// limitations under the License.
use bytes::BytesMut;
use conjure_verification_error::Code;
use conjure_verification_error::Error;
use conjure_verification_error::Result;
use conjure_verification_http::error::ConjureVerificationError;
use conjure_verification_http::request::Request;
use conjure_verification_http::response::*;
use core::mem;
use error_handling;
use flate2::bufread::{GzDecoder, ZlibDecoder};
use futures::future;
use futures::stream;
use futures::sync::oneshot;
use futures::Async;
use futures::Future;
use futures::Poll;
use futures::Stream;
use hyper::body;
use hyper::service::Service;
use hyper::{self, Chunk, HeaderMap, StatusCode, Uri};
use itertools::Itertools;
use log::Level;
use router::Endpoint;
use router::RouteResult;
use router::Router;
use std::collections::HashMap;
use std::error::Error as StdError;
use std::io;
use std::io::BufRead;
use std::io::BufReader;
use std::io::Cursor;
use std::io::Read;
use std::io::Write;
use std::sync::atomic::{AtomicUsize, Ordering};
use std::sync::Arc;
use tokio::executor::thread_pool::ThreadPool;
use typed_headers::{Allow, ContentCoding, ContentEncoding, HeaderMapExt};
use url::{form_urlencoded, percent_encoding};

pub struct HttpService {
    router: Arc<Router>,
    sync: Arc<SyncHandler>,
    pool: Arc<ThreadPool>,
}

impl HttpService {
    pub fn new(router: Arc<Router>) -> HttpService {
        HttpService {
            router,
            sync: Arc::new(SyncHandler),
            pool: Arc::new(ThreadPool::new()),
        }
    }

    fn route(&self, request: &hyper::Request<hyper::Body>) -> RouteResult {
        let path = &request.uri().path();
        self.router.route(request.method(), path)
    }

    fn query_params(&self, uri: &Uri) -> HashMap<String, Vec<String>> {
        let mut params = HashMap::new();
        if let Some(query) = uri.query() {
            for (k, v) in form_urlencoded::parse(query.as_bytes()) {
                params
                    .entry(k.to_string())
                    .or_insert_with(Vec::new)
                    .push(v.to_string());
            }
        }
        params
    }

    fn path_params(&self, route: &RouteResult) -> Result<HashMap<String, String>> {
        let mut map = HashMap::new();
        if let RouteResult::Matched { ref params, .. } = *route {
            for (k, v) in params {
                let value = percent_encoding::percent_decode(v.as_bytes())
                    .decode_utf8()
                    .map_err(|e| Error::new_safe(e, ConjureVerificationError::InvalidUrl))?;

                map.insert(k.to_string(), value.to_string());
            }
        }
        Ok(map)
    }

    fn response(
        &self,
        request: hyper::Request<hyper::Body>,
        route: RouteResult,
        path_params: Result<HashMap<String, String>>,
        query_params: HashMap<String, Vec<String>>,
        response_size: Arc<AtomicUsize>,
    ) -> Box<
        Future<Item = (hyper::Response<hyper::Body>, u64), Error = Box<StdError + Sync + Send>>
            + Send,
    > {
        match (route, path_params) {
            (RouteResult::NotFound, _) => {
                info!("unrouted request: {}", request.uri());
                let mut response = hyper::Response::new(hyper::Body::empty());
                *response.status_mut() = StatusCode::NOT_FOUND;
                Box::new(future::ok((response, 0)))
            }
            (RouteResult::MethodNotAllowed(methods), _) => {
                let display_methods = methods.iter().join(", ");
                info!(
                    "method not allowed. method: {}, allowed_methods: {}.",
                    request.method(),
                    display_methods
                );
                let mut response = hyper::Response::new(hyper::Body::empty());
                *response.status_mut() = StatusCode::METHOD_NOT_ALLOWED;
                response.headers_mut().typed_insert(&Allow(methods));
                Box::new(future::ok((response, 0)))
            }
            (_, Err(e)) => {
                info!("Improperly formatted URL. Error: {}", e);
                let mut response = hyper::Response::new(hyper::Body::empty());
                *response.status_mut() = StatusCode::NOT_FOUND;
                Box::new(future::ok((response, 0)))
            }
            (RouteResult::Matched { endpoint, .. }, Ok(path_params)) => {
                let (sender, receiver) = oneshot::channel();

                let sync = self.sync.clone();
                let r = self.pool.sender().spawn(future::lazy(move || {
                    sync.response(
                        request,
                        endpoint,
                        path_params,
                        query_params,
                        sender,
                        &response_size,
                    );
                    Ok(())
                }));

                match r {
                    Ok(()) => {
                        let f = receiver.or_else(|_| {
                            error!("handler thread hung up");
                            let mut response = hyper::Response::new(hyper::Body::empty());
                            *response.status_mut() = StatusCode::INTERNAL_SERVER_ERROR;
                            Box::new(future::ok((response, 0)))
                        });
                        Box::new(f)
                    }
                    Err(_) => {
                        let mut response = hyper::Response::new(hyper::Body::empty());
                        *response.status_mut() = StatusCode::SERVICE_UNAVAILABLE;
                        Box::new(future::ok((response, 0)))
                    }
                }
            }
        }
    }
}

struct SyncHandler;

impl SyncHandler {
    fn response(
        &self,
        request: hyper::Request<hyper::Body>,
        endpoint: Arc<Endpoint>,
        path_params: HashMap<String, String>,
        query_params: HashMap<String, Vec<String>>,
        sender: oneshot::Sender<(hyper::Response<hyper::Body>, u64)>,
        response_size: &Arc<AtomicUsize>,
    ) {
        let (parts, body) = request.into_parts();

        let body = BodyReader {
            it: body.wait(),
            cur: Cursor::new(Chunk::from("")),
        };
        let mut body = SizeTrackingReader {
            reader: body,
            size: 0,
        };

<<<<<<< HEAD
        let response = self.response_inner(
            &parts.headers,
            &mut body,
            &endpoint,
            &path_params,
            &query_params,
        ).unwrap_or_else(|e| self.handler_error(&e));
=======
        let response = self
            .response_inner(
                &parts.headers,
                &mut body,
                endpoint,
                path_params,
                query_params,
            ).unwrap_or_else(|e| self.handler_error(e));
>>>>>>> d0c9c16e

        self.write_response(&parts.headers, response, body.size, sender, &response_size);
    }

    fn handler_error(&self, e: &Error) -> Response {
        let r = error_handling::response(&e);
        let level = match r.status {
            StatusCode::INTERNAL_SERVER_ERROR => Level::Error,
            _ => Level::Info,
        };
        log!(level, "handler returned non-success. Error: {}", e);
        r
    }

    fn response_inner(
        &self,
        headers: &HeaderMap,
        body: &mut SizeTrackingReader<BodyReader>,
        endpoint: &Arc<Endpoint>,
        path_params: &HashMap<String, String>,
        query_params: &HashMap<String, Vec<String>>,
    ) -> Result<Response> {
        let mut body = self.decode_body(&headers, body)?;
        let mut request = Request::new(&path_params, &query_params, &headers, &mut *body);

        endpoint.handler.handle(&mut request)
    }

    fn decode_body<'a>(
        &self,
        headers: &HeaderMap,
        body: &'a mut SizeTrackingReader<BodyReader>,
    ) -> Result<Box<Read + 'a>> {
        match headers.typed_get::<ContentEncoding>() {
            Ok(Some(encoding)) => {
                match &**encoding {
                    [] | [ContentCoding::IDENTITY] => Ok(Box::new(body)),
                    [ContentCoding::GZIP] => Ok(Box::new(BufReader::new(GzDecoder::new(body)))),
                    [ContentCoding::DEFLATE] => {
                        Ok(Box::new(BufReader::new(ZlibDecoder::new(body))))
                    }
                    // this forbids encodings we "could" support like `gzip, deflate, identity, gzip`, but that's a
                    // dumb thing to try to use
                    _ => Err(Error::new_safe(
                        "unsupported Content-Encoding",
                        Code::CustomClient,
                    )),
                }
            }
            Ok(None) => Ok(Box::new(body)),
            Err(e) => Err(Error::new_safe(e, Code::CustomClient)),
        }
    }

    fn write_response(
        &self,
        headers: &HeaderMap,
        raw_response: Response,
        request_size: u64,
        sender: oneshot::Sender<(hyper::Response<hyper::Body>, u64)>,
        response_size: &Arc<AtomicUsize>,
    ) {
        let raw_response = self.handle_response_size(response_size, raw_response);
        // TODO(dsanduleac): don't wanna encode
        //        let raw_response = encode::encode(headers, raw_response);

        let mut body = match raw_response.body {
            Body::Empty => {
                let mut response = hyper::Response::new(hyper::Body::empty());
                *response.status_mut() = raw_response.status;
                *response.headers_mut() = raw_response.headers;
                let _ = sender.send((response, request_size));
                return;
            }
            Body::Fixed(bytes) => {
                response_size.store(bytes.len(), Ordering::SeqCst);
                let mut response = hyper::Response::new(hyper::Body::from(bytes));
                *response.status_mut() = raw_response.status;
                *response.headers_mut() = raw_response.headers;
                let _ = sender.send((response, request_size));
                return;
            }
            Body::Streaming(body) => body,
        };

        let mut body_writer = BodyWriter {
            state: BodyWriterState::Buffering {
                request_size,
                status: raw_response.status,
                headers: raw_response.headers,
                sender,
            },
            buf: BytesMut::new(),
        };

        let r = match body.write_body(&mut body_writer) {
            Ok(()) => Ok(()),
            Err(e) => {
                if let BodyWriterState::Buffering {
                    request_size,
                    sender,
                    ..
                } = mem::replace(&mut body_writer.state, BodyWriterState::Done)
                {
                    let raw_response = self.handler_error(&e);
                    return self.write_response(
                        headers,
                        raw_response,
                        request_size,
                        sender,
                        response_size,
                    );
                }

                Err(e)
            }
        };

        match r {
            Ok(()) => {
                body_writer.finish();
            }
            Err(e) => {
                info!("error sending response. Error {}", e);
            }
        }
    }

    fn handle_response_size(
        &self,
        response_size: &Arc<AtomicUsize>,
        mut response: Response,
    ) -> Response {
        response.body = match response.body {
            Body::Empty => {
                response_size.store(0, Ordering::SeqCst);
                Body::Empty
            }
            Body::Fixed(bytes) => {
                response_size.store(bytes.len(), Ordering::SeqCst);
                Body::Fixed(bytes)
            }
            Body::Streaming(_write_body) =>
                unimplemented!()
//                Body::Streaming(Box::new(SizeTrackingWriteBody {
//                write_body: write_body,
//                response_size: response_size.clone(),
//            })),
        };

        response
    }
}

impl Service for HttpService {
    type ReqBody = hyper::Body;
    type ResBody = hyper::Body;
    type Error = Box<StdError + Sync + Send>;
    type Future = Box<
        Future<Item = hyper::Response<hyper::Body>, Error = Box<StdError + Sync + Send>> + Send,
    >;

    fn call(
        &mut self,
        request: hyper::Request<<Self as Service>::ReqBody>,
    ) -> Box<Future<Item = hyper::Response<hyper::Body>, Error = Box<StdError + Sync + Send>> + Send>
    {
        let route = self.route(&request);
        let query_params = self.query_params(request.uri());
        let maybe_path_params = self.path_params(&route);
        let response_size = Arc::new(AtomicUsize::new(0));

        let f = self
            .response(
                request,
                route,
                maybe_path_params,
                query_params,
                response_size,
            ).map({ move |(response, _request_size)| response });

        Box::new(f)
    }
}

struct BodyReader {
    it: stream::Wait<hyper::Body>,
    cur: Cursor<hyper::Chunk>,
}

impl Read for BodyReader {
    fn read(&mut self, buf: &mut [u8]) -> io::Result<usize> {
        let nread = {
            let read_buf = self.fill_buf()?;
            let nread = usize::min(buf.len(), read_buf.len());
            buf[..nread].copy_from_slice(&read_buf[..nread]);
            nread
        };
        self.consume(nread);
        Ok(nread)
    }
}

impl BufRead for BodyReader {
    fn fill_buf(&mut self) -> io::Result<&[u8]> {
        while self.cur.position() == self.cur.get_ref().len() as u64 {
            match self.it.next() {
                Some(Ok(chunk)) => self.cur = Cursor::new(chunk),
                Some(Err(e)) => return Err(io::Error::new(io::ErrorKind::Other, e)),
                None => break,
            }
        }

        self.cur.fill_buf()
    }

    fn consume(&mut self, amt: usize) {
        self.cur.consume(amt)
    }
}

struct SizeTrackingReader<R> {
    reader: R,
    size: u64,
}

impl<R> Read for SizeTrackingReader<R>
where
    R: Read,
{
    fn read(&mut self, buf: &mut [u8]) -> io::Result<usize> {
        self.reader.read(buf).map(|n| {
            self.size += n as u64;
            n
        })
    }
}

impl<R> BufRead for SizeTrackingReader<R>
where
    R: BufRead,
{
    fn fill_buf(&mut self) -> io::Result<&[u8]> {
        self.reader.fill_buf()
    }

    fn consume(&mut self, amt: usize) {
        self.size += amt as u64;
        self.reader.consume(amt)
    }
}

enum BodyWriterState {
    Buffering {
        request_size: u64,
        status: StatusCode,
        headers: HeaderMap,
        sender: oneshot::Sender<(hyper::Response<hyper::Body>, u64)>,
    },
    Writing {
        sender: body::Sender,
    },
    Done,
}

struct BodyWriter {
    state: BodyWriterState,
    buf: BytesMut,
}

impl Drop for BodyWriter {
    fn drop(&mut self) {
        if let BodyWriterState::Writing { sender } =
            mem::replace(&mut self.state, BodyWriterState::Done)
        {
            sender.abort();
        }
    }
}

impl BodyWriter {
    fn finish(&mut self) {
        match mem::replace(&mut self.state, BodyWriterState::Done) {
            BodyWriterState::Buffering {
                request_size,
                status,
                headers,
                sender,
            } => {
                let buf = self.buf.take().freeze();

                let body = if buf.is_empty() {
                    hyper::Body::empty()
                } else {
                    hyper::Body::from(buf)
                };

                let mut response = hyper::Response::new(body);
                *response.status_mut() = status;
                *response.headers_mut() = headers;
                let _ = sender.send((response, request_size));
            }
            BodyWriterState::Writing { mut sender } => {
                let _ = self.send_chunk(&mut sender);
            }
            BodyWriterState::Done => {}
        }
    }

    fn send_chunk(&mut self, sender: &mut body::Sender) -> io::Result<()> {
        let buf = self.buf.take().freeze();
        if buf.is_empty() {
            return Ok(());
        }

        let f = BodySendFuture {
            sender,
            data: Some(Chunk::from(buf)),
        };
        f.wait()
            .map_err(|e| io::Error::new(io::ErrorKind::Other, e))
    }
}

impl Write for BodyWriter {
    fn write(&mut self, buf: &[u8]) -> io::Result<usize> {
        self.buf.extend_from_slice(buf);
        if self.buf.len() > 4096 {
            self.flush()?;
        }
        Ok(buf.len())
    }

    fn flush(&mut self) -> io::Result<()> {
        let mut sender = match mem::replace(&mut self.state, BodyWriterState::Done) {
            BodyWriterState::Buffering {
                request_size,
                status,
                headers,
                sender,
            } => {
                let (body_sender, body) = hyper::Body::channel();

                let mut response = hyper::Response::new(body);
                *response.status_mut() = status;
                *response.headers_mut() = headers;

                match sender.send((response, request_size)) {
                    Ok(()) => body_sender,
                    Err(_) => return Ok(()),
                }
            }
            BodyWriterState::Writing { sender } => sender,
            BodyWriterState::Done => return Ok(()),
        };

        let r = self.send_chunk(&mut sender);
        self.state = BodyWriterState::Writing { sender };
        r
    }
}

struct BodySendFuture<'a> {
    sender: &'a mut body::Sender,
    data: Option<Chunk>,
}

impl<'a> Future for BodySendFuture<'a> {
    type Item = ();
    type Error = hyper::Error;

    fn poll(&mut self) -> Poll<(), hyper::Error> {
        loop {
            try_ready!(self.sender.poll_ready());

            let data = self.data.take().expect("future polled after completion");
            match self.sender.send_data(data) {
                Ok(()) => return Ok(Async::Ready(())),
                Err(data) => self.data = Some(data),
            }
        }
    }
}<|MERGE_RESOLUTION|>--- conflicted
+++ resolved
@@ -193,7 +193,6 @@
             size: 0,
         };
 
-<<<<<<< HEAD
         let response = self.response_inner(
             &parts.headers,
             &mut body,
@@ -201,16 +200,6 @@
             &path_params,
             &query_params,
         ).unwrap_or_else(|e| self.handler_error(&e));
-=======
-        let response = self
-            .response_inner(
-                &parts.headers,
-                &mut body,
-                endpoint,
-                path_params,
-                query_params,
-            ).unwrap_or_else(|e| self.handler_error(e));
->>>>>>> d0c9c16e
 
         self.write_response(&parts.headers, response, body.size, sender, &response_size);
     }
