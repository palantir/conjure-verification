// (c) Copyright 2018 Palantir Technologies Inc. All rights reserved.
//
// Licensed under the Apache License, Version 2.0 (the "License");
// you may not use this file except in compliance with the License.
// You may obtain a copy of the License at
//
//     http://www.apache.org/licenses/LICENSE-2.0
//
// Unless required by applicable law or agreed to in writing, software
// distributed under the License is distributed on an "AS IS" BASIS,
// WITHOUT WARRANTIES OR CONDITIONS OF ANY KIND, either express or implied.
// See the License for the specific language governing permissions and
// limitations under the License.
#[macro_use]
extern crate futures;
#[macro_use]
extern crate derive_more;
#[macro_use]
extern crate serde_derive;
#[macro_use]
extern crate serde_conjure_derive;
#[macro_use]
extern crate log;
#[macro_use]
extern crate conjure_verification_error_derive;

extern crate bytes;
extern crate chrono;
extern crate conjure_verification_error;
extern crate conjure_verification_http;
extern crate core;
extern crate flate2;
extern crate http;
extern crate hyper;
extern crate itertools;
extern crate mime;
extern crate pretty_env_logger;
extern crate route_recognizer;
extern crate scheduled_thread_pool;
extern crate serde;
extern crate serde_conjure;
#[cfg_attr(test, macro_use)]
extern crate serde_json;
extern crate serde_plain;
extern crate serde_value;
extern crate serde_yaml;
extern crate tokio_threadpool;
extern crate typed_headers;
extern crate url;
extern crate uuid;

extern crate either;
extern crate tokio;

use conjure::ir::Conjure;
use conjure_verification_http::resource::Resource;
use conjure_verification_http::resource::Route;
use futures::{future, Future};
use handler::HttpService;
use hyper::Server;
use resource::SpecTestResource;
use router::Binder;
use router::Router;
use std::env;
use std::env::VarError;
use std::fs::File;
use std::net::SocketAddr;
use std::path::Path;
use std::process;
use std::sync::Arc;
use test_spec::TestCases;

#[macro_use]
mod macros;
mod conjure;
mod error_handling;
mod errors;
mod handler;
mod raw_json;
mod resource;
mod router;
mod serde_json_2;
mod test_spec;
mod type_mapping;
mod type_resolution;

fn main() {
    pretty_env_logger::init();
    let args = &env::args().collect::<Vec<_>>()[..];
    if args.iter().any(|x| x == "--help") {
        print_usage(&args[0]);
        process::exit(0);
    }

<<<<<<< HEAD
    if args.len() != 3 {
        print_usage(&args[0]);
=======
    let port = match env::var("PORT") {
        Ok(port) => port.parse().unwrap(),
        Err(VarError::NotPresent) => 8000,
        Err(e) => Err(e).unwrap(),
    };

    let args = &env::args().collect::<Vec<String>>()[..];
    if args.len() != 2 {
        eprintln!("Usage: {} <test-cases.json>", args[0]);
>>>>>>> db492c15
        process::exit(1);
    }

    // Read the test cases file.
    let test_cases_path: &str = &args[1];
    let test_cases = File::open(Path::new(test_cases_path)).unwrap();
    let test_cases: Box<TestCases> = Box::new(test_spec::from_json_file(test_cases).unwrap());

    // Read the conjure IR.
    let ir_path: &str = &args[2];
    let ir = File::open(Path::new(ir_path)).unwrap();
    let ir: Box<Conjure> = Box::new(serde_json::from_reader(ir).unwrap());

    let mut builder = router::Router::builder();
    register_resource(
        &mut builder,
        &Arc::new(SpecTestResource::new(
            test_cases.client.into(),
            type_mapping::resolve_types(&ir),
        )),
    );
    let router = builder.build();

    start_server(router, port);
}

<<<<<<< HEAD
fn print_usage(arg0: &String) {
    eprintln!("Usage: {} <test-cases.json> <verification-api.json>", arg0);
}

fn start_server(router: Router) {
=======
fn start_server(router: Router, port: u16) {
>>>>>>> db492c15
    // bind to 0.0.0.0 instead of loopback so that requests can be served from docker
    let addr = SocketAddr::new("0.0.0.0".parse().unwrap(), port);

    let router = Arc::new(router);

    hyper::rt::run(future::lazy(move || {
        let new_service = move || future::ok::<_, hyper::Error>(HttpService::new(router.clone()));

        let server = Server::bind(&addr)
            .serve(new_service)
            .map_err(|e| eprintln!("server error: {}", e));

        println!("Listening on http://{}", addr);

        server
    }));
}

fn register_resource<T>(builder: &mut router::Builder, resource: &Arc<T>)
where
    T: DynamicResource,
{
    let mut binder = Binder::new(resource.clone(), builder, "");
    binder.register_externally(DynamicResource::register);
}

/// Just like `Resource` but allowing the route registration access to `&self`.
trait DynamicResource: Resource {
    fn register<R>(&self, router: &mut R)
    where
        R: Route<Self>;
}<|MERGE_RESOLUTION|>--- conflicted
+++ resolved
@@ -92,22 +92,16 @@
         process::exit(0);
     }
 
-<<<<<<< HEAD
     if args.len() != 3 {
         print_usage(&args[0]);
-=======
+        process::exit(1);
+    }
+
     let port = match env::var("PORT") {
         Ok(port) => port.parse().unwrap(),
         Err(VarError::NotPresent) => 8000,
         Err(e) => Err(e).unwrap(),
     };
-
-    let args = &env::args().collect::<Vec<String>>()[..];
-    if args.len() != 2 {
-        eprintln!("Usage: {} <test-cases.json>", args[0]);
->>>>>>> db492c15
-        process::exit(1);
-    }
 
     // Read the test cases file.
     let test_cases_path: &str = &args[1];
@@ -132,15 +126,11 @@
     start_server(router, port);
 }
 
-<<<<<<< HEAD
 fn print_usage(arg0: &String) {
     eprintln!("Usage: {} <test-cases.json> <verification-api.json>", arg0);
 }
 
-fn start_server(router: Router) {
-=======
 fn start_server(router: Router, port: u16) {
->>>>>>> db492c15
     // bind to 0.0.0.0 instead of loopback so that requests can be served from docker
     let addr = SocketAddr::new("0.0.0.0".parse().unwrap(), port);
 
