types:
  conjure-imports:
    examples: example-types.conjure.yml

services:
<<<<<<< HEAD
  AutoDeserializeService:
=======
  AutoDeserialiseService:
>>>>>>> 4b129ffb
    name: Test Service
    package: com.palantir.conjure.verification.client
    default-auth: none
    endpoints:
      # primitives
      getBearerTokenExample:
        http: POST /getBearerTokenExample
        returns: examples.BearerTokenExample
        args: { body: examples.BearerTokenExample }

      # TODO(dfox): define a test-case for this
      # getBinaryExample:
      #   http: POST /getBinaryExample
      #   returns: examples.BinaryExample
      #   args: { body: examples.BinaryExample  }

      getBooleanExample:
        http: POST /getBooleanExample
        returns: examples.BooleanExample
        args: { body: examples.BooleanExample  }

      getDateTimeExample:
        http: POST /getDateTimeExample
        returns: examples.DateTimeExample
        args: { body: examples.DateTimeExample  }

      getDoubleExample:
        http: POST /getDoubleExample
        returns: examples.DoubleExample
        args: { body: examples.DoubleExample  }

      getIntegerExample:
        http: POST /getIntegerExample
        returns: examples.IntegerExample
        args: { body: examples.IntegerExample  }

      getRidExample:
        http: POST /getRidExample
        returns: examples.RidExample
        args: { body: examples.RidExample  }

      getSafeLongExample:
        http: POST /getSafeLongExample
        returns: examples.SafeLongExample
        args: { body: examples.SafeLongExample  }

      getStringExample:
        http: POST /getStringExample
        returns: examples.StringExample
        args: { body: examples.StringExample  }

      getUuidExample:
        http: POST /getUuidExample
        returns: examples.UuidExample
        args: { body: examples.UuidExample  }

      getAnyExample:
        http: POST /getAnyExample
        returns: examples.AnyExample
        args: { body: examples.AnyExample  }

      # collections
      getListExample:
        http: POST /getListExample
        returns: examples.ListExample
        args: { body: examples.ListExample  }

      getSetStringExample:
        http: POST /getSetStringExample
        returns: examples.SetStringExample
        args: { body: examples.SetStringExample  }

      getSetDoubleExample:
        http: POST /getSetDoubleExample
        returns: examples.SetDoubleExample
        args: { body: examples.SetDoubleExample  }

      getMapExample:
        http: POST /getMapExample
        returns: examples.MapExample
        args: { body: examples.MapExample  }

      getOptionalExample:
        http: POST /getOptionalExample
        returns: examples.OptionalExample
        args: { body: examples.OptionalExample  }

      getLongOptionalExample:
        http: POST /getLongOptionalExample
        returns: examples.LongOptionalExample
        args: { body: examples.LongOptionalExample  }

      getRawOptionalExample:
        http: POST /getRawOptionalExample
        returns: examples.RawOptionalExample
        args: { body: examples.RawOptionalExample  }

      # complex alias
      getStringAliasExample:
        http: POST /getStringAliasExample
        returns: examples.StringAliasExample
        args: { body: examples.StringAliasExample  }

      getDoubleAliasExample:
        http: POST /getDoubleAliasExample
        returns: examples.DoubleAliasExample
        args: { body: examples.DoubleAliasExample  }

      getIntegerAliasExample:
        http: POST /getIntegerAliasExample
        returns: examples.IntegerAliasExample
        args: { body: examples.IntegerAliasExample  }

      getBooleanAliasExample:
        http: POST /getBooleanAliasExample
        returns: examples.BooleanAliasExample
        args: { body: examples.BooleanAliasExample  }

      getSafeLongAliasExample:
        http: POST /getSafeLongAliasExample
        returns: examples.SafeLongAliasExample
        args: { body: examples.SafeLongAliasExample  }

      getRidAliasExample:
        http: POST /getRidAliasExample
        returns: examples.RidAliasExample
        args: { body: examples.RidAliasExample  }

      getBearerTokenAliasExample:
        http: POST /getBearerTokenAliasExample
        returns: examples.BearerTokenAliasExample
        args: { body: examples.BearerTokenAliasExample  }

      getUuidAliasExample:
        http: POST /getUuidAliasExample
        returns: examples.UuidAliasExample
        args: { body: examples.UuidAliasExample  }

      getReferenceAliasExample:
        http: POST /getReferenceAliasExample
        returns: examples.ReferenceAliasExample
        args: { body: examples.ReferenceAliasExample  }

      getDateTimeAliasExample:
        http: POST /getDateTimeAliasExample
        returns: examples.DateTimeAliasExample
        args: { body: examples.DateTimeAliasExample  }

      # TODO(dfox): define a test case for this
      # getBinaryAliasExample:
      #   http: POST /getBinaryAliasExample
      #   returns: examples.BinaryAliasExample
      #   args: { body: examples.BinaryAliasExample  }

      getKebabCaseObjectExample:
        http: POST /getKebabCaseObjectExample
        returns: examples.KebabCaseObjectExample
        args: { body: examples.KebabCaseObjectExample  }

      getSnakeCaseObjectExample:
        http: POST /getSnakeCaseObjectExample
        returns: examples.SnakeCaseObjectExample
        args: { body: examples.SnakeCaseObjectExample  }<|MERGE_RESOLUTION|>--- conflicted
+++ resolved
@@ -3,11 +3,7 @@
     examples: example-types.conjure.yml
 
 services:
-<<<<<<< HEAD
   AutoDeserializeService:
-=======
-  AutoDeserialiseService:
->>>>>>> 4b129ffb
     name: Test Service
     package: com.palantir.conjure.verification.client
     default-auth: none
